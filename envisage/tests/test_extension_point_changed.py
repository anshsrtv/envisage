--- conflicted
+++ resolved
@@ -473,7 +473,6 @@
         self.assertEqual([1, 2, 3], listener.new.removed)
         self.assertEqual(0, listener.new.index)
 
-<<<<<<< HEAD
     def test_remove_plugin_with_observe(self):
         """ remove plugin with observe """
 
@@ -538,7 +537,11 @@
         self.assertEqual(event.index, 0)
         self.assertEqual(event.added, [1, 2])
         self.assertEqual(event.removed, [4, 5, 6])
-=======
+
+
+class TestExtensionPointChangedEvent(unittest.TestCase):
+    """ Test ExtensionPointChangedEvent object."""
+
     def test_extension_point_change_event_str_representation(self):
         """ test string representation of the ExtensionPointChangedEvent class
         """
@@ -546,5 +549,4 @@
                         "index=0, removed=[], added=[])")
         ext_pt_changed_evt = ExtensionPointChangedEvent(extension_point_id=1)
         self.assertEqual(desired_repr.format(1), str(ext_pt_changed_evt))
-        self.assertEqual(desired_repr.format(1), repr(ext_pt_changed_evt))
->>>>>>> 1ae27a97
+        self.assertEqual(desired_repr.format(1), repr(ext_pt_changed_evt))